from typing import List, Union
from functools import reduce

import numpy as np
from rdkit import Chem
import torch
import torch.nn as nn

from chemprop.args import TrainArgs
from chemprop.features import BatchMolGraph, get_atom_fdim, get_bond_fdim, mol2graph
from chemprop.nn_utils import index_select_ND, get_activation_function


class MPNEncoder(nn.Module):
    """An :class:`MPNEncoder` is a message passing neural network for encoding a molecule."""

    def __init__(self, args: TrainArgs, atom_fdim: int, bond_fdim: int):
        """
        :param args: A :class:`~chemprop.args.TrainArgs` object containing model arguments.
        :param atom_fdim: Atom feature vector dimension.
        :param bond_fdim: Bond feature vector dimension.
        """
        super(MPNEncoder, self).__init__()
        self.atom_fdim = atom_fdim
        self.bond_fdim = bond_fdim
        self.atom_messages = args.atom_messages
        self.hidden_size = args.hidden_size
        self.bias = args.bias
        self.depth = args.depth
        self.dropout = args.dropout
        self.layers_per_message = 1
        self.undirected = args.undirected
        self.device = args.device
        self.aggregation = args.aggregation
        self.aggregation_norm = args.aggregation_norm

        # Dropout
        self.dropout_layer = nn.Dropout(p=self.dropout)

        # Activation
        self.act_func = get_activation_function(args.activation)

        # Cached zeros
        self.cached_zero_vector = nn.Parameter(torch.zeros(self.hidden_size), requires_grad=False)

        # Input
        input_dim = self.atom_fdim if self.atom_messages else self.bond_fdim
        self.W_i = nn.Linear(input_dim, self.hidden_size, bias=self.bias)

        if self.atom_messages:
            w_h_input_size = self.hidden_size + self.bond_fdim
        else:
            w_h_input_size = self.hidden_size

        # Shared weight matrix across depths (default)
        self.W_h = nn.Linear(w_h_input_size, self.hidden_size, bias=self.bias)

        self.W_o = nn.Linear(self.atom_fdim + self.hidden_size, self.hidden_size)

        # layer after concatenating the descriptors if args.atom_descriptors == descriptors
        if args.atom_descriptors == 'descriptor':
            self.atom_descriptors_size = args.atom_descriptors_size
            self.atom_descriptors_layer = nn.Linear(self.hidden_size + self.atom_descriptors_size,
                                                    self.hidden_size + self.atom_descriptors_size,)

    def forward(self,
                mol_graph: BatchMolGraph,
<<<<<<< HEAD
                features_batch: List[np.ndarray] = None,
                atom_descriptors_batch: List[np.ndarray] = None,
                lineage_batch: torch.FloatTensor = None) -> torch.FloatTensor:
=======
                atom_descriptors_batch: List[np.ndarray] = None) -> torch.FloatTensor:
>>>>>>> 8b9d9857
        """
        Encodes a batch of molecular graphs.

        :param mol_graph: A :class:`~chemprop.features.featurization.BatchMolGraph` representing
                          a batch of molecular graphs.
        :param atom_descriptors_batch: A list of numpy arrays containing additional atomic descriptors
        :param lineage_batch: A list of list of taxonomy indices representing organism lineages.
        :return: A PyTorch tensor of shape :code:`(num_molecules, hidden_size)` containing the encoding of each molecule.
        """
<<<<<<< HEAD
        if self.use_input_features:
            features_batch = torch.from_numpy(np.stack(features_batch)).float().to(self.device)

            if self.features_only:
                if lineage_batch is not None:
                    return torch.cat([features_batch, lineage_batch], dim=1)

                return features_batch

=======
>>>>>>> 8b9d9857
        if atom_descriptors_batch is not None:
            atom_descriptors_batch = [np.zeros([1, atom_descriptors_batch[0].shape[1]])] + atom_descriptors_batch   # padding the first with 0 to match the atom_hiddens
            atom_descriptors_batch = torch.from_numpy(np.concatenate(atom_descriptors_batch, axis=0)).float().to(self.device)

        f_atoms, f_bonds, a2b, b2a, b2revb, a_scope, b_scope = mol_graph.get_components(atom_messages=self.atom_messages)
        f_atoms, f_bonds, a2b, b2a, b2revb = f_atoms.to(self.device), f_bonds.to(self.device), a2b.to(self.device), b2a.to(self.device), b2revb.to(self.device)

        if self.atom_messages:
            a2a = mol_graph.get_a2a().to(self.device)

        # Input
        if self.atom_messages:
            input = self.W_i(f_atoms)  # num_atoms x hidden_size
        else:
            input = self.W_i(f_bonds)  # num_bonds x hidden_size
        message = self.act_func(input)  # num_bonds x hidden_size

        # Message passing
        for depth in range(self.depth - 1):
            if self.undirected:
                message = (message + message[b2revb]) / 2

            if self.atom_messages:
                nei_a_message = index_select_ND(message, a2a)  # num_atoms x max_num_bonds x hidden
                nei_f_bonds = index_select_ND(f_bonds, a2b)  # num_atoms x max_num_bonds x bond_fdim
                nei_message = torch.cat((nei_a_message, nei_f_bonds), dim=2)  # num_atoms x max_num_bonds x hidden + bond_fdim
                message = nei_message.sum(dim=1)  # num_atoms x hidden + bond_fdim
            else:
                # m(a1 -> a2) = [sum_{a0 \in nei(a1)} m(a0 -> a1)] - m(a2 -> a1)
                # message      a_message = sum(nei_a_message)      rev_message
                nei_a_message = index_select_ND(message, a2b)  # num_atoms x max_num_bonds x hidden
                a_message = nei_a_message.sum(dim=1)  # num_atoms x hidden
                rev_message = message[b2revb]  # num_bonds x hidden
                message = a_message[b2a] - rev_message  # num_bonds x hidden

            message = self.W_h(message)
            message = self.act_func(input + message)  # num_bonds x hidden_size
            message = self.dropout_layer(message)  # num_bonds x hidden

        a2x = a2a if self.atom_messages else a2b
        nei_a_message = index_select_ND(message, a2x)  # num_atoms x max_num_bonds x hidden
        a_message = nei_a_message.sum(dim=1)  # num_atoms x hidden
        a_input = torch.cat([f_atoms, a_message], dim=1)  # num_atoms x (atom_fdim + hidden)
        atom_hiddens = self.act_func(self.W_o(a_input))  # num_atoms x hidden
        atom_hiddens = self.dropout_layer(atom_hiddens)  # num_atoms x hidden

        # concatenate the atom descriptors
        if atom_descriptors_batch is not None:
            atom_hiddens = torch.cat([atom_hiddens, atom_descriptors_batch], dim=1)     # num_atoms x (hidden + descriptor size)
            atom_hiddens = self.atom_descriptors_layer(atom_hiddens)                    # num_atoms x (hidden + descriptor size)
            atom_hiddens = self.dropout_layer(atom_hiddens)                             # num_atoms x (hidden + descriptor size)

        # Readout
        mol_vecs = []
        for i, (a_start, a_size) in enumerate(a_scope):
            if a_size == 0:
                mol_vecs.append(self.cached_zero_vector)
            else:
                cur_hiddens = atom_hiddens.narrow(0, a_start, a_size)
                mol_vec = cur_hiddens  # (num_atoms, hidden_size)
                if self.aggregation=='mean':
                    mol_vec = mol_vec.sum(dim=0) / a_size
                elif self.aggregation=='sum':
                    mol_vec = mol_vec.sum(dim=0)
                elif self.aggregation=='norm':
                    mol_vec = mol_vec.sum(dim=0) / self.aggregation_norm
                mol_vecs.append(mol_vec)

        mol_vecs = torch.stack(mol_vecs, dim=0)  # (num_molecules, hidden_size)
<<<<<<< HEAD

        if self.use_input_features:
            features_batch = features_batch.to(mol_vecs)
            if len(features_batch.shape) == 1:
                features_batch = features_batch.view([1, features_batch.shape[0]])

            if lineage_batch is not None:
                mol_vecs = torch.cat([mol_vecs, features_batch, lineage_batch], dim=1)  # (num_molecules, hidden_size)
            else:
                mol_vecs = torch.cat([mol_vecs, features_batch], dim=1)  # (num_molecules, hidden_size)
        elif lineage_batch is not None:
            mol_vecs = torch.cat([mol_vecs, lineage_batch], dim=1)  # (num_molecules, hidden_size)
=======
>>>>>>> 8b9d9857

        return mol_vecs  # num_molecules x hidden


class MPN(nn.Module):
    """An :class:`MPN` is a wrapper around :class:`MPNEncoder` which featurizes input as needed."""

    def __init__(self,
                 args: TrainArgs,
                 atom_fdim: int = None,
                 bond_fdim: int = None):
        """
        :param args: A :class:`~chemprop.args.TrainArgs` object containing model arguments.
        :param atom_fdim: Atom feature vector dimension.
        :param bond_fdim: Bond feature vector dimension.
        """
        super(MPN, self).__init__()
        self.atom_fdim = atom_fdim or get_atom_fdim()
        self.bond_fdim = bond_fdim or get_bond_fdim(atom_messages=args.atom_messages)

        self.features_only = args.features_only
        self.use_input_features = args.use_input_features
        self.device = args.device
        self.atom_descriptors = args.atom_descriptors

        if self.features_only:
            return

        if args.mpn_shared:
            self.encoder = nn.ModuleList([MPNEncoder(args, self.atom_fdim, self.bond_fdim)] * args.number_of_molecules)
        else:
            self.encoder = nn.ModuleList([MPNEncoder(args, self.atom_fdim, self.bond_fdim)
                                          for _ in range(args.number_of_molecules)])

    def forward(self,
                batch: Union[List[List[str]], List[List[Chem.Mol]], BatchMolGraph],
                features_batch: List[np.ndarray] = None,
                atom_descriptors_batch: List[np.ndarray] = None,
                lineage_batch: torch.FloatTensor = None) -> torch.FloatTensor:
        """
        Encodes a batch of molecules.

        :param batch: A list of list of SMILES, a list of list of RDKit molecules, or a
                      :class:`~chemprop.features.featurization.BatchMolGraph`.
        :param features_batch: A list of numpy arrays containing additional features.
        :param atom_descriptors_batch: A list of numpy arrays containing additional atom descriptors.
        :param lineage_batch: A list of list of taxonomy indices representing organism lineages.
        :return: A PyTorch tensor of shape :code:`(num_molecules, hidden_size)` containing the encoding of each molecule.
        """
        if type(batch[0]) != BatchMolGraph:
            # TODO: handle atom_descriptors_batch with multiple molecules per input
            if self.atom_descriptors == 'feature':
                if len(batch[0]) > 1:
                    raise NotImplementedError('Atom descriptors are currently only supported with one molecule '
                                              'per input (i.e., number_of_molecules = 1).')

                batch = [mol2graph(b, atom_descriptors_batch) for b in batch]
            else:
                batch = [mol2graph(b) for b in batch]

        if self.use_input_features:
            features_batch = torch.from_numpy(np.stack(features_batch)).float().to(self.device)

            if self.features_only:
                return features_batch

        if self.atom_descriptors == 'descriptor':
<<<<<<< HEAD
            output = self.encoder.forward(batch, features_batch, atom_descriptors_batch, lineage_batch)
        else:
            output = self.encoder.forward(batch, features_batch, lineage_batch)
=======
            if len(batch) > 1:
                raise NotImplementedError('Atom descriptors are currently only supported with one molecule '
                                          'per input (i.e., number_of_molecules = 1).')

            encodings = [enc(ba, atom_descriptors_batch) for enc, ba in zip(self.encoder, batch)]
        else:
            encodings = [enc(ba) for enc, ba in zip(self.encoder, batch)]

        output = reduce(lambda x, y: torch.cat((x, y), dim=1), encodings)

        if self.use_input_features:
            if len(features_batch.shape) == 1:
                features_batch = features_batch.view(1, -1)

            output = torch.cat([output, features_batch], dim=1)
>>>>>>> 8b9d9857

        return output<|MERGE_RESOLUTION|>--- conflicted
+++ resolved
@@ -65,13 +65,8 @@
 
     def forward(self,
                 mol_graph: BatchMolGraph,
-<<<<<<< HEAD
-                features_batch: List[np.ndarray] = None,
                 atom_descriptors_batch: List[np.ndarray] = None,
                 lineage_batch: torch.FloatTensor = None) -> torch.FloatTensor:
-=======
-                atom_descriptors_batch: List[np.ndarray] = None) -> torch.FloatTensor:
->>>>>>> 8b9d9857
         """
         Encodes a batch of molecular graphs.
 
@@ -81,18 +76,6 @@
         :param lineage_batch: A list of list of taxonomy indices representing organism lineages.
         :return: A PyTorch tensor of shape :code:`(num_molecules, hidden_size)` containing the encoding of each molecule.
         """
-<<<<<<< HEAD
-        if self.use_input_features:
-            features_batch = torch.from_numpy(np.stack(features_batch)).float().to(self.device)
-
-            if self.features_only:
-                if lineage_batch is not None:
-                    return torch.cat([features_batch, lineage_batch], dim=1)
-
-                return features_batch
-
-=======
->>>>>>> 8b9d9857
         if atom_descriptors_batch is not None:
             atom_descriptors_batch = [np.zeros([1, atom_descriptors_batch[0].shape[1]])] + atom_descriptors_batch   # padding the first with 0 to match the atom_hiddens
             atom_descriptors_batch = torch.from_numpy(np.concatenate(atom_descriptors_batch, axis=0)).float().to(self.device)
@@ -162,21 +145,9 @@
                 mol_vecs.append(mol_vec)
 
         mol_vecs = torch.stack(mol_vecs, dim=0)  # (num_molecules, hidden_size)
-<<<<<<< HEAD
-
-        if self.use_input_features:
-            features_batch = features_batch.to(mol_vecs)
-            if len(features_batch.shape) == 1:
-                features_batch = features_batch.view([1, features_batch.shape[0]])
-
-            if lineage_batch is not None:
-                mol_vecs = torch.cat([mol_vecs, features_batch, lineage_batch], dim=1)  # (num_molecules, hidden_size)
-            else:
-                mol_vecs = torch.cat([mol_vecs, features_batch], dim=1)  # (num_molecules, hidden_size)
-        elif lineage_batch is not None:
+
+        if lineage_batch is not None:
             mol_vecs = torch.cat([mol_vecs, lineage_batch], dim=1)  # (num_molecules, hidden_size)
-=======
->>>>>>> 8b9d9857
 
         return mol_vecs  # num_molecules x hidden
 
@@ -241,21 +212,19 @@
             features_batch = torch.from_numpy(np.stack(features_batch)).float().to(self.device)
 
             if self.features_only:
+                if lineage_batch is not None:
+                    return torch.cat([features_batch, lineage_batch], dim=1)
+
                 return features_batch
 
         if self.atom_descriptors == 'descriptor':
-<<<<<<< HEAD
-            output = self.encoder.forward(batch, features_batch, atom_descriptors_batch, lineage_batch)
-        else:
-            output = self.encoder.forward(batch, features_batch, lineage_batch)
-=======
             if len(batch) > 1:
                 raise NotImplementedError('Atom descriptors are currently only supported with one molecule '
                                           'per input (i.e., number_of_molecules = 1).')
 
-            encodings = [enc(ba, atom_descriptors_batch) for enc, ba in zip(self.encoder, batch)]
-        else:
-            encodings = [enc(ba) for enc, ba in zip(self.encoder, batch)]
+            encodings = [enc(ba, atom_descriptors_batch, lineage_batch) for enc, ba in zip(self.encoder, batch)]
+        else:
+            encodings = [enc(ba, lineage_batch=lineage_batch) for enc, ba in zip(self.encoder, batch)]
 
         output = reduce(lambda x, y: torch.cat((x, y), dim=1), encodings)
 
@@ -264,6 +233,5 @@
                 features_batch = features_batch.view(1, -1)
 
             output = torch.cat([output, features_batch], dim=1)
->>>>>>> 8b9d9857
 
         return output