--- conflicted
+++ resolved
@@ -185,11 +185,7 @@
                                           for _ in range(args.number_of_molecules)])
 
     def forward(self,
-<<<<<<< HEAD
                 batch: Union[List[List[str]], List[List[Chem.Mol]], List[List[Tuple[Chem.Mol,Chem.Mol]]], List[BatchMolGraph]],
-=======
-                batch: Union[List[List[str]], List[List[Chem.Mol]], List[BatchMolGraph]],
->>>>>>> 93e0aefd
                 features_batch: List[np.ndarray] = None,
                 atom_descriptors_batch: List[np.ndarray] = None,
                 atom_features_batch: List[np.ndarray] = None,
